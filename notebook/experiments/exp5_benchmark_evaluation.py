--- conflicted
+++ resolved
@@ -413,17 +413,10 @@
                 try:
                     prediction = model.generate(system_prompt, user_prompt)
                     if not prediction or prediction.strip() == "":
-<<<<<<< HEAD
                         print(f"  [WARNING] Empty prediction for item {len(predictions)+1}")
                     predictions.append(prediction)
                 except Exception as e:
                     print(f"  [ERROR] Model generation error: {e}")
-=======
-                        print(f"  ⚠️  Empty prediction for item {len(predictions)+1}")
-                    predictions.append(prediction)
-                except Exception as e:
-                    print(f"  ❌ Model generation error: {e}")
->>>>>>> e1e2834f
                     predictions.append("")
 
                 # API 호출 제한 대응
@@ -533,19 +526,11 @@
             )
             content = response.choices[0].message.content
             if content is None:
-<<<<<<< HEAD
                 print(f"[WARNING] Empty response from {self.model_name}")
                 return ""
             return content.strip()
         except Exception as e:
             print(f"[ERROR] OpenAI API Error: {e}")
-=======
-                print(f"⚠️  Warning: Empty response from {self.model_name}")
-                return ""
-            return content.strip()
-        except Exception as e:
-            print(f"❌ OpenAI API Error: {e}")
->>>>>>> e1e2834f
             print(f"   Model: {self.model_name}")
             print(f"   System: {system_prompt[:50]}...")
             print(f"   User: {user_prompt[:50]}...")
@@ -648,22 +633,7 @@
         from transformers import AutoModelForCausalLM, AutoTokenizer
 
         self.model_path = model_path
-<<<<<<< HEAD
         print(f"[WARNING] Tongu wrapper not implemented: {model_path}")
-=======
-        self.device = device
-
-        print(f"Loading Tongu model: {model_path}...")
-        self.model = AutoModelForCausalLM.from_pretrained(
-            model_path,
-            device_map='auto',
-            torch_dtype=torch.bfloat16,
-            trust_remote_code=True
-        )
-        self.tokenizer = AutoTokenizer.from_pretrained(model_path, trust_remote_code=True)
-        self.system_message = "你是通古，由华南理工大学DLVCLab训练而来的古文大模型。你具备丰富的古文知识，为用户提供有用、准确的回答。"
-        print(f"✓ Tongu model loaded")
->>>>>>> e1e2834f
 
     def generate(self, system_prompt: str, user_prompt: str) -> str:
         # Tongu의 프롬프트 형식: system_message + "\n<用户> " + query + "\n<通古> "
@@ -703,18 +673,7 @@
         import torch
 
         self.model_path = model_path
-<<<<<<< HEAD
         print(f"[WARNING] GwenBert wrapper not implemented: {model_path}")
-=======
-        self.device = device
-
-        print(f"Loading GwenBERT model: {model_path}...")
-        print(f"⚠️  주의: GwenBERT는 인코더 모델로 생성 태스크에 제한적입니다.")
-        self.tokenizer = AutoTokenizer.from_pretrained(model_path)
-        self.model = AutoModel.from_pretrained(model_path).to(device)
-        self.model.eval()
-        print(f"✓ GwenBERT model loaded")
->>>>>>> e1e2834f
 
     def generate(self, system_prompt: str, user_prompt: str) -> str:
         """
@@ -735,11 +694,7 @@
 
     parser = argparse.ArgumentParser(description='KLSBench Evaluation')
     parser.add_argument('--benchmark', type=str,
-<<<<<<< HEAD
                        default='/Users/songhune/Workspace/korean_eda/benchmark/kls_bench/kls_bench_full.json',
-=======
-                       default='/home/work/songhune/korean_R-CoA/benchmark/k_classic_bench/k_classic_bench_full.json',
->>>>>>> e1e2834f
                        help='벤치마크 JSON 파일 경로')
     parser.add_argument('--output', type=str,
                        default='/home/work/songhune/korean_R-CoA/results',
@@ -795,4 +750,4 @@
 
 
 if __name__ == "__main__":
-    main()
+    main()